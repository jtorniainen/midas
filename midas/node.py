--- conflicted
+++ resolved
@@ -55,22 +55,13 @@
                  primary_sampling_rate=None,
                  primary_buffer_size_s=30,
                  run_publisher=False,
-<<<<<<< HEAD
-                 secondary_data=False,
-                 n_channels_secondary=0,
-                 buffer_size_secondary=0,
-                 channel_names_secondary=[],
-                 channel_descriptions_secondary=None,
-                 default_channel='',
-                 use_ui=True):
-=======
                  secondary_node=False,
                  secondary_n_channels=0,
                  secondary_buffer_size=0,
                  secondary_channel_names=[],
                  secondary_channel_descriptions=None,
+                 use_ui=True,
                  default_channel=''):
->>>>>>> 1f1ba614
         """ Initializes a basic MIDAS node class. Arguments can be passed either
             as config dict or specified spearately. If argumets are passed via
             both methods the ini-file will overwrite manually specified
@@ -150,6 +141,7 @@
 
             if 'use_ui' in config:
                 use_ui = mu.str2bool(config['use_ui'])
+
 
         # general node properties
         self.node_name = node_name
@@ -162,12 +154,8 @@
         self.port_backend = port_backend
         self.port_publisher = port_publisher
         self.run_publisher = run_publisher
-<<<<<<< HEAD
-        self.n_workers = n_workers
+        self.n_responders = n_responders
         self.use_ui = use_ui
-=======
-        self.n_responders = n_responders
->>>>>>> 1f1ba614
 
         # Automatically determine the IP of the node unless set in the node
         # configuration
